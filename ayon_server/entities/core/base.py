--- conflicted
+++ resolved
@@ -69,14 +69,11 @@
                 # and drop any attributes that are not allowed
                 # from the patch data.
 
-<<<<<<< HEAD
-=======
                 # TODO: don't forget to use user.is_developer
                 # to include developerMode attribute
                 if not user.is_developer and "developerMode" in patch_data:
                     patch_data.pop("developerMode")
 
->>>>>>> 2d7391e6
         if (attrib := patch_data.dict().get("attrib")) is not None:
             for key in attrib:
                 if attrib.get(key) is None:
